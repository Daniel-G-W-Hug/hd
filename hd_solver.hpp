--- conflicted
+++ resolved
@@ -39,19 +39,11 @@
 
 namespace hd { // Namespace hd to define my types for numerical computation
 
-<<<<<<< HEAD
-void lu_decomp(mdspan<double, dextents<std::size_t, 2>> a,
-               mdspan<int, dextents<std::size_t, 1>> perm);
-void lu_backsubs(mdspan<double const, dextents<std::size_t, 2>> a,
-                 mdspan<int const, dextents<std::size_t, 1>> perm,
-                 mdspan<double, dextents<std::size_t, 1>> b);
-=======
 void lu_decomp(mdspan<double, dextents<size_t, 2>> a,
                mdspan<int, dextents<size_t, 1>> perm);
 void lu_backsubs(mdspan<double const, dextents<size_t, 2>> a,
                  mdspan<int const, dextents<size_t, 1>> perm,
                  mdspan<double, dextents<size_t, 1>> b);
->>>>>>> f54884f5
 
 //-----------------------------------------------------------------------------
 // Solver error handling
@@ -66,13 +58,8 @@
 
 inline void solver_error_msg(const char* p) { throw Solver_error(p); }
 
-<<<<<<< HEAD
-void lu_decomp(mdspan<double, dextents<std::size_t, 2>> a,
-               mdspan<int, dextents<std::size_t, 1>> perm)
-=======
 void lu_decomp(mdspan<double, dextents<size_t, 2>> a,
                mdspan<int, dextents<size_t, 1>> perm)
->>>>>>> f54884f5
 {
     /* LU decomposition of matrix a (handed back on a)
        perm is the permutation vector in case of line exchange (pivot elements)
@@ -149,15 +136,9 @@
 
 } // ludecomp()
 
-<<<<<<< HEAD
-void lu_backsubs(mdspan<double const, dextents<std::size_t, 2>> a,
-                 mdspan<int const, dextents<std::size_t, 1>> perm,
-                 mdspan<double, dextents<std::size_t, 1>> b)
-=======
 void lu_backsubs(mdspan<double const, dextents<size_t, 2>> a,
                  mdspan<int const, dextents<size_t, 1>> perm,
                  mdspan<double, dextents<size_t, 1>> b)
->>>>>>> f54884f5
 {
     /*
     backward substitution: a is the LU-decomposed matrix as provided by lu_decomp()
